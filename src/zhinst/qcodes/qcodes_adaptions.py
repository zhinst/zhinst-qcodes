"""Base modules for the Zurich Instrument specific QCoDeS driver."""
import re
from datetime import datetime
import typing as t
<<<<<<< HEAD
from contextlib import contextmanager, nullcontext
=======
from contextlib import contextmanager
from collections.abc import Mapping
>>>>>>> 20890552

import numpy as np
from qcodes.instrument.base import Instrument
from qcodes.instrument.channel import ChannelList, InstrumentChannel
from qcodes.instrument.parameter import Parameter
from qcodes.utils.validators import ComplexNumbers
from zhinst.toolkit.nodetree import Node, NodeTree
from zhinst.toolkit.nodetree.helper import NodeDict as TKNodeDict
from zhinst.toolkit.nodetree.node import NodeInfo


class ZISnapshotHelper:
    """Helper class for the snapshot with Zurich Instrument devices.

    Instead of getting each node with a single get command this class bundles
    the get into a single command and stores the returned values into a
    temporary dictionary.
    """

    def __init__(self, nodetree: NodeTree, is_module: bool = False):
        self._is_running = False
        self._value_dict: t.Dict[str, t.Any] = {}
        self._start = datetime.now()
        self._nodetree = nodetree
        self._is_module = is_module

    @contextmanager
    def snapshot(self, name: t.Optional[str] = None):
        """Context manager for a optimized snapshot with ZI devices."""
        is_owner = not self._is_running
        if is_owner:
            self._start_snapshot(name)
        try:
            yield
        finally:
            if is_owner:
                self._stop_snapshot()

    def _start_snapshot(self, name: t.Optional[str] = None) -> bool:
        """Start a snapshot and make a single get to the device.

        Args:
            name: Name of the subnode which the snapshot should
                be taken. If not specified a snapshot of all nodes will be taken.
                (default = None)

        Returns:
            bool: Flag if a new snapshot was started.
        """
        if not self._nodetree or self._is_running:
            return False
        self._is_running = True
        if not self._is_module:
            kwargs = {
                "excludestreaming": True,
                "settingsonly": False,
                "excludevectors": True,
                "flat": True,
            }
        else:
            kwargs = {"flat": True}
        prefix = self._nodetree.prefix_hide
        if not name:
            name = prefix if prefix else ""
        else:
            name = "/" + prefix + "/" + name
        self._value_dict = self._nodetree.connection.get(f"{name}/*", **kwargs)
        self._start = datetime.now()
        return True

    def _stop_snapshot(self) -> None:
        """Stop a snapshot to prevent use of outdate data by accident."""
        self._is_running = False
        self._value_dict = {}

    def get(self, parameter: Parameter, fallback_get: t.Callable) -> t.Any:
        """Get the value for a specific QCoDeS Parameter.

        Tries to mimic the behavior of a normal get (e.g. update cache).
        If the value is not found in the dictionary the fallback get is called.
        The fallback get should get the value from the device.

        Args:
            parameter: QCoDeS Parameter object
            fallback_get: fallback function to get the value from the device
        Returns:
            Value for the Node
        """
        value = self._value_dict.get(parameter.zi_node.lower())
        if value is not None:
            try:
                value = value["value"][0]
            except (IndexError, TypeError):
                # HF2 has no timestamp -> no dict
                value = value[0]
            # convert numpy types to standart types
            value = value.item() if hasattr(value, "item") else value
            # convert complex into string
            value = str(value) if isinstance(value, complex) else value
            parameter.cache._update_with(
                value=value, raw_value=value, timestamp=self._start
            )
        else:  # fallback is normal get
            value = fallback_get()
        return value

    @staticmethod
    def print_readable_snapshot(
        qcodes_object: Instrument, update: bool = False, max_chars: int = 80
    ) -> None:
        """Prints a readable version of the snapshot.

        The readable snapshot includes the name, value and unit of each
        parameter.
        A convenience function to quickly get an overview of the
        status of an instrument.

        Args:
            qcodes_object (object): Object for which the snapshot should be printed.
            update (bool): Flag if the state should be queried from the
                           instrument.
            max_chars (int): The maximum number of characters per line. The
                readable snapshot will be cropped if this value is exceeded.
                Defaults to 80 to be consistent with default terminal width.
        """
        floating_types = (float, np.integer, np.floating)
        snapshot = qcodes_object.snapshot(update=update)
        snapshot_parameters = snapshot.get("parameters")

        if snapshot_parameters:
            # Min of 50 is to prevent a super long parameter name to break this
            # function
            par_lengths = [len(p) for p in snapshot_parameters]
            par_field_len = min(max(par_lengths) + 1, 50) if par_lengths else 0

            print(qcodes_object.name + ":")
            print(f"\t{'parameter':<{par_field_len}}: value")
            print("\t" + "-" * (max_chars - 8))
            for parameter in sorted(snapshot_parameters):
                parameter = snapshot_parameters[parameter]
                name = parameter["name"]
                msg = f"\t{name:<{par_field_len}}:"

                # in case of e.g. ArrayParameters, that usually have
                # snapshot_value == False, the parameter may not have
                # a value in the snapshot
                val = parameter.get("value", "Not available")

                unit = parameter.get("unit", None)
                if unit is None:
                    # this may be a multi parameter
                    unit = parameter.get("units", None)
                if isinstance(val, floating_types):
                    msg += f"\t{val:.5g} "
                    # numpy float and int types format like builtins
                else:
                    msg += f"\t{val} "
                if unit != "":  # corresponds to no unit
                    msg += f"({unit})"
                # Truncate the message if it is longer than max length
                if len(msg) > max_chars and max_chars != -1:
                    msg = msg[0 : max_chars - 3] + "..."  # noqa: E203
                print(msg)

        for submodule in qcodes_object.submodules.values():
            submodule.print_readable_snapshot(update=update, max_chars=max_chars)

    @property
    def is_running(self) -> bool:
        """Flag if a snapshot is in progress."""
        return self._is_running


class ZIParameter(Parameter):
    """Zurich Instrument specific QCoDeS Parameter.

    Overwrite the snapshot functionality to use the ZISnapshotHelper.
    Forwards all args and kwargs to the QCoDeS Parameter class.

    Args:
        snapshot_cache (ZISnapshotHelper): ZI specific SnapshotHelper object
        zi_node (Node): ZI specific node object of the nodetree
    """

    def __init__(
        self,
        *args,
        snapshot_cache: ZISnapshotHelper,
        zi_node: str,
        tk_node: Node,
        **kwargs,
    ):
        super().__init__(*args, **kwargs)
        self.get_raw = kwargs["get_cmd"]
        self.set_raw = kwargs["set_cmd"]
        self.get = self._wrap_get(self.get_raw)
        self.set = self._set_zi
        self._snapshot_cache = snapshot_cache
        self._zi_node = zi_node
        self._tk_node = tk_node

    def __call__(self, *args, **kwargs):
        """Call operator that either gets (empty) or gets the value of a node.

        Args:
            value: Optional value that should be set to the node. If not
                specified the operator will return the value of the node
                instead.
            deep: Flag if the operation should block until the device has
                acknowledged the operation. The operation returns the value
                acknowledged by the device. This takes significantly longer
                than a normal operation and should be used carefully.
            enum: Flag if enumerated values should return the enum value as
                string or return the raw number.
            parse: Flag if the GetParser or SetParser, if present, should be
                applied or not.

        Returns:
            Value of the node for a get operation. If the deep flag is set the
            acknowledged value from the device is returned (applies also for
            the set operation).

        Raises:
            AttributeError: If the connection does not support the necessary
                function to get/set the value.
            RuntimeError: If self.node_info.type if one of the following:
                [ZIPWAWave, ZITriggerSample, ZICntSample, ZIImpedanceSample,
                ZIScopeWave, ZIAuxInSample]. The reason is that these nodes can
                only be polled.
            TypeError: if the deep command is not available for this node
                (e.g. sample nodes)
        """
        if len(args) == 0:
            if self.gettable:
                return self.get(**kwargs)
            raise NotImplementedError("no get cmd found in" + f" Parameter {self.name}")
        if self.settable:
            return self.set(*args, **kwargs)
        raise NotImplementedError("no set cmd found in" + f" Parameter {self.name}")

    def _set_zi(self, *args, **kwargs):
        """ZI specific set that supports returning values.

        QCoDeS does not provide a way to return a value for the set command.
        However a `deep` command in LabOne does return the acknowledged value
        by the device. This function in combination with the custom `__call__`
        method bypasses this problem.

        This function simply wraps around the QCoDeS specific set functionality
        (_wrap_set) stores the returned value by zhinst-toolkit and calls the
        get functionality with the returned value. Thus is acts as a set and
        get within on single command without overwriting the QCoDeS specific
        implementation.
        """
        set_return = None

        def set_wrapper(*args, **kwargs) -> None:
            nonlocal set_return
            set_return = self.set_raw(*args, **kwargs)

        self._wrap_set(set_wrapper)(*args, **kwargs)
        return self._wrap_get(lambda: set_return)() if set_return is not None else None

    def snapshot_base(
        self, update: bool = True, params_to_skip_update: t.List[str] = None
    ) -> dict:
        """State of the parameter as a JSON-compatible dict.

        (everything that the custom JSON encoder class
        :class:`qcodes.utils.helpers.NumpyJSONEncoder` supports)

        If the parameter has been initiated with ``snapshot_value=False``,
        the snapshot will NOT include the ``value`` and ``raw_value`` of the
        parameter.

        Overwrite base class function to use the snapshot_cache.

        Args:
            update: If True, update the state by calling ``parameter.get()``
                unless ``snapshot_get`` of the parameter is ``False``.
                If ``update`` is ``None``, use the current value from the
                ``cache`` unless the cache is invalid. If ``False``, never call
                ``parameter.get()``.
            params_to_skip_update: No effect but may be passed from base class

        Returns:
            base snapshot
        """
        get = self.__dict__["get"]
        try:
            self.get = lambda: self._snapshot_cache.get(self, get)
            return super().snapshot_base(
                update=update, params_to_skip_update=params_to_skip_update
            )
        finally:
            self.get = get

    def subscribe(self) -> None:
        """Subscribe to nodes. Fetch data with the poll command.

        In order to avoid fetching old data that is still in the buffer execute
        a flush command before subscribing to data streams.
        """
        self._tk_node.subscribe()

    def unsubscribe(self) -> None:
        """Unsubscribe data stream.

        Use this command after recording to avoid buffer overflows that may
        increase the latency of other command.
        """
        self._tk_node.unsubscribe()

    def get_as_event(self) -> None:
        """Trigger an event.

        The node data is returned by a subsequent poll command.
        """
        self._tk_node.get_as_event()

    def wait_for_state_change(
        self,
        value: t.Union[int, str],
        *,
        invert: bool = False,
        timeout: float = 2,
        sleep_time: float = 0.005,
    ) -> None:
        """Waits until the node has the expected state/value.

        WARNING: Only supports integer values as reference.

        Args:
            value: expected value of the node.
            invert: Instead of waiting for the value, the function will wait for
                any value except the passed value instead. (default = False)

                Useful when waiting for value to change from existing one.
            timeout: max wait time. (default = 2)
            sleep_time: sleep interval in seconds. (default = 0.006)
        """
        self._tk_node.wait_for_state_change(
            value, invert=invert, timeout=timeout, sleep_time=sleep_time
        )

    @property
    def node_info(self) -> NodeInfo:
        """Zurich Instrument node representation of the Parameter."""
        return self._tk_node.node_info

    @property
    def zi_node(self) -> Node:
        """Zurich Instrument node representation of the Parameter."""
        return self._zi_node

    @property
    def tk_node(self) -> Node:
        """Toolkit node of the Parameter."""
        return self._tk_node


class ZINode(InstrumentChannel):
    """Zurich Instrument specific QCoDeS InstrumentChannel.

    Overwrite the snapshot functionality to use the ZISnapshotHelper.
    Forwards all args and kwargs to the QCoDeS InstrumentChannel class.

    Args:
        snapshot_cache (ZISnapshotHelper): ZI specific SnapshotHelper object
        zi_node (Node): ZI specific node object of the nodetree
    """

    def __init__(
        self,
        *args,
        snapshot_cache: ZISnapshotHelper,
        zi_node: Node = None,
        **kwargs,
    ):
        super().__init__(*args, **kwargs)
        self._snapshot_cache = snapshot_cache
        self._zi_node = zi_node

    def snapshot(self, update: bool = True) -> dict:
        """Decorate a snapshot dictionary with metadata.

        Override base method to make update default True and use the
        ZISnapshotHelper.

        Args:
            update: Passed to snapshot_base. (default = True)

        Returns:
            dict: Base snapshot.
        """
        with self._snapshot_cache.snapshot(self._zi_node) if update else nullcontext():
            return super().snapshot(update)

    def print_readable_snapshot(self, update: bool = True, max_chars: int = 80) -> None:
        """Prints a readable version of the snapshot.

        The readable snapshot includes the name, value and unit of each
        parameter.
        A convenience function to quickly get an overview of the
        status of an instrument.

        Args:
            update: If ``True``, update the state by querying the
                instrument. If ``False``, just use the latest values in memory.
                This argument gets passed to the snapshot function.
            max_chars: the maximum number of characters per line. The
                readable snapshot will be cropped if this value is exceeded.
                Defaults to 80 to be consistent with default terminal width.
        """
        with self._snapshot_cache.snapshot(self._zi_node) if update else nullcontext():
            return super().print_readable_snapshot(update, max_chars)


class ZIChannelList(ChannelList):
    """Zurich Instrument specific QCoDeS InstrumentChannel.

    Overwrite the snapshot functionality to use the ZISnapshotHelper.
    Forwards all args and kwargs to the QCoDeS InstrumentChannel class.

    Args:
        snapshot_cache (ZISnapshotHelper): ZI specific SnapshotHelper object
        zi_node (Node): ZI specific node object of the nodetree
    """

    def __init__(self, *args, snapshot_cache=None, zi_node=None, **kwargs):
        super().__init__(*args, **kwargs)
        self._snapshot_cache = snapshot_cache
        self._zi_node = zi_node

    def snapshot(self, update: bool = True) -> dict:
        """Decorate a snapshot dictionary with metadata.

        Override base method to make update default True and use the
        ZISnapshotHelper.

        Args:
            update: Passed to snapshot_base. (default = True)

        Returns:
            dict: Base snapshot.
        """
        with self._snapshot_cache.snapshot(self._zi_node) if update else nullcontext():
            return super().snapshot(update)

    def print_readable_snapshot(self, update: bool = True, max_chars: int = 80) -> None:
        """Prints a readable version of the snapshot.

        The readable snapshot includes the name, value and unit of each
        parameter.
        A convenience function to quickly get an overview of the
        status of an instrument.

        Args:
            update: If ``True``, update the state by querying the
                instrument. If ``False``, just use the latest values in memory.
                This argument gets passed to the snapshot function.
            max_chars: the maximum number of characters per line. The
                readable snapshot will be cropped if this value is exceeded.
                Defaults to 80 to be consistent with default terminal width.
        """
        with self._snapshot_cache.snapshot(self._zi_node) if update else nullcontext():
            return super().print_readable_snapshot(update, max_chars)


class ZIInstrument(Instrument):
    """Zurich Instrument specific Qcodes Instrument.

    Overwrite the snapshot functionality to use the ZISnapshotHelper.

    Args:
        name: Name of
        snapshot_cache (ZISnapshotHelper): ZI specific SnapshotHelper object
        zi_node (Node): ZI specific node object of the nodetree
    """

    def __init__(self, name, nodetree: NodeTree, is_module=False):
        super().__init__(name)
        self._snapshot_cache = ZISnapshotHelper(nodetree, is_module=is_module)

    def snapshot(self, update: bool = True) -> dict:
        """Decorate a snapshot dictionary with metadata.

        Override base method to make update default True and use the
        ZISnapshotHelper.

        Args:
            update: Passed to snapshot_base.

        Returns:
            dict: Base snapshot.
        """
        with self._snapshot_cache.snapshot() if update else nullcontext():
            return super().snapshot(update)

    def print_readable_snapshot(self, update: bool = True, max_chars: int = 80) -> None:
        """Prints a readable version of the snapshot.

        The readable snapshot includes the name, value and unit of each
        parameter.
        A convenience function to quickly get an overview of the
        status of an instrument.

        Args:
            update: If ``True``, update the state by querying the
                instrument. If ``False``, just use the latest values in memory.
                This argument gets passed to the snapshot function.
            max_chars: the maximum number of characters per line. The
                readable snapshot will be cropped if this value is exceeded.
                Defaults to 80 to be consistent with default terminal width.
        """
        with self._snapshot_cache.snapshot() if update else nullcontext():
            return super().print_readable_snapshot(update, max_chars)


class NodeDict(Mapping):
    """Mapping of dictionary structure results.

    The mapping allows to access data with both the string and the qcodes
    parameter objects.
    """

    def __init__(self, tk_result: t.Union[t.Dict[str, t.Any], TKNodeDict]):
        if not isinstance(tk_result, TKNodeDict):
            self._result = TKNodeDict(tk_result)
        else:
            self._result = tk_result

    def __repr__(self):
        return repr(self._result)

    def __getitem__(self, key: t.Union[str, ZIParameter]):
        if isinstance(key, ZIParameter):
            return self._result[key.zi_node.lower()]
        return self._result[key]

    def __iter__(self):
        return iter(self._result)

    def __len__(self):
        return len(self._result)

    def to_dict(self) -> t.Dict[str, t.Any]:
        """Convert the WildcardResult to a dictionary.

        After conversion, :class:`Node` objects cannot be used to get items.
        """
        return self._result.to_dict()


def tk_node_to_qcodes_list(tk_node: Node) -> t.List[str]:
    """Convert a toolkit node to a list of elements that form a QCoDeS object.

    Args:
        tk_node: Toolkit node to convert.

    Return:
        List of strings that form a QCoDeS object.
    """
    if tk_node.raw_tree[-1].isdigit():
        parents = tk_node.raw_tree
        name = "value"
    else:
        parents = tk_node.raw_tree[:-1]
        name = tk_node.raw_tree[-1]
        # Attributes are not allowed to start with a number (#31)
        name = "_" + name if name[0].isdigit() else name
    parents = list(parents)
    numbers = [subnode for subnode in parents if subnode.isdigit()]
    while numbers:
        number = numbers.pop()
        index = parents.index(number)
        parents[index - 1] = parents[index - 1] + number
        parents.pop(index)
        if not numbers:
            numbers = [subnode for subnode in parents if subnode.isdigit()]
    parents.append(name)
    return parents


def tk_node_to_parameter(root: t.Any, tk_node: Node) -> t.Any:
    """Convert a Toolkit node into a QCoDeS Parameter.

    Args:
        root: Root from which the node should be derived.
        tk_node: Toolkit node to convert.

    Returns:
        QCoDeS Parameter that matches the given tk node.
    """
    qcodes_list = list(tk_node.raw_tree)
    if qcodes_list[-1].isdigit():
        qcodes_list.append("value")
    current_layer = root
    for element in qcodes_list[:-1]:
        qcodes_list = tk_node_to_qcodes_list(tk_node)
        if element.isdigit():
            current_layer = current_layer[int(element)]
        else:
            current_layer = current_layer.submodules[element]
    return current_layer.parameters[qcodes_list[-1]]


def _get_submodule(
    layer, parents: t.List[str], snapshot_cache: ZISnapshotHelper
) -> ZINode:
    """Get the nested parent element for a node.

    Reuse existing subnodes and automatically create them if they don`t
    exist.

    Args:
        parents: Nested parents of a node as str.
        snapshot_cache: Object of the snapshot cache.

    Returns:
        ZINode: direct parent of the node
    """
    weird_nodes = ["tamp0", "tamp1"]
    current_layer = layer
    for i, node in enumerate(parents):
        if node[-1].isdigit() and node not in weird_nodes:
            offset = 0
            for char in reversed(node):
                if char.isdigit():
                    offset += 1
                else:
                    break
            number = int(node[-offset:])
            name = node[:-offset]
            if not current_layer.submodules or name not in current_layer.submodules:
                # create channel_list
                channel_list = ZIChannelList(
                    current_layer,
                    name,
                    ZINode,
                    zi_node="/".join(parents[:i] + [name]),
                    snapshot_cache=snapshot_cache,
                )
                current_layer.add_submodule(name, channel_list)
            if len(current_layer.submodules[name]) <= number:
                # Add new items to list until the required length is reached. (#31)
                current_length = len(current_layer.submodules[name])
                for item in range(number - current_length + 1):
                    module = ZINode(
                        current_layer,
                        name + str(current_length + item),
                        zi_node="/".join(
                            parents[:i] + [name, str(current_length + item)]
                        ),
                        snapshot_cache=snapshot_cache,
                    )
                    current_layer.submodules[name].append(module)
            current_layer = current_layer.submodules[name][number]
        elif node not in current_layer.submodules:
            module = ZINode(
                current_layer,
                node,
                zi_node="/".join(parents[: i + 1]),
                snapshot_cache=snapshot_cache,
            )
            current_layer.add_submodule(node, module)
            current_layer = module
        else:
            current_layer = current_layer.submodules.get(node)
    return current_layer


def init_nodetree(
    layer,
    nodetree: NodeTree,
    snapshot_cache: ZISnapshotHelper,
    blacklist: tuple = tuple(),
) -> None:
    """Generate nested qcodes parameter from the device nodetree.

    Args:
        layer: current layer in the nodetree.
        nodetree: underlying toolkit node tree.
        snapshot_cache: Instance of the SnapshotHelper.
        blacklist: nodes to be blacklisted.
    """
    snapshot_blacklist = ["fwlog", "values"]

    is_complex = re.compile("demods/./sample")

    for node, info in nodetree:
        if info.get("Node", "") in blacklist:
            continue
        try:
            qcodes_list = tk_node_to_qcodes_list(node)
            name = qcodes_list[-1]
            parent = _get_submodule(layer, qcodes_list[:-1], snapshot_cache)
            do_snapshot = (
                "Stream" not in info.get("Properties")
                and "ZIVector" not in info.get("Type")
                and "Read" in info.get("Properties")
                and not any(x in node.raw_tree for x in snapshot_blacklist)
            )
            parent.add_parameter(
                parameter_class=ZIParameter,
                name=name,
                docstring=info.get("Description"),
                unit=info.get("Unit")
                if info.get("Unit") not in ["None", "Dependent"]
                else None,
                get_cmd=node._get,
                set_cmd=node._set,
                vals=ComplexNumbers()
                if re.match(is_complex, info.get("Node").lower())
                else None,
                snapshot_value=do_snapshot,
                snapshot_get=do_snapshot,
                zi_node=info.get("Node"),
                tk_node=node,
                snapshot_cache=snapshot_cache,
            )
        except ValueError as e:
            print(f"Node {info.get('Node')} could not be added as parameter\n", e)<|MERGE_RESOLUTION|>--- conflicted
+++ resolved
@@ -2,12 +2,8 @@
 import re
 from datetime import datetime
 import typing as t
-<<<<<<< HEAD
 from contextlib import contextmanager, nullcontext
-=======
-from contextlib import contextmanager
 from collections.abc import Mapping
->>>>>>> 20890552
 
 import numpy as np
 from qcodes.instrument.base import Instrument
